--- conflicted
+++ resolved
@@ -39,7 +39,6 @@
 [project.optional-dependencies]
 tools = ["crewai-tools>=0.14.0"]
 agentops = ["agentops>=0.3.0"]
-<<<<<<< HEAD
 fastembed = ["fastembed>=0.4.1"]
 pdfplumber = [
     "pdfplumber>=0.11.4",
@@ -50,9 +49,7 @@
 openpyxl = [
     "openpyxl>=3.1.5",
 ]
-=======
 mem0 = ["mem0ai>=0.1.29"]
->>>>>>> e70bc94a
 
 [tool.uv]
 dev-dependencies = [
