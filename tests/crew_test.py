--- conflicted
+++ resolved
@@ -147,10 +147,7 @@
     assert result.raw_output() == expected_string_output
     assert isinstance(result, CrewOutput)
     assert len(result.tasks_output) == len(tasks)
-<<<<<<< HEAD
-=======
     assert result.result() == [expected_string_output]
->>>>>>> a3bdc09f
 
 
 @pytest.mark.vcr(filter_headers=["authorization"])
@@ -174,21 +171,12 @@
         agents=[researcher, writer],
         process=Process.sequential,
         tasks=tasks,
-<<<<<<< HEAD
     )
 
     mock_task_output = TaskOutput(
         description="Mock description", raw_output="mocked output", agent="mocked agent"
     )
 
-=======
-    )
-
-    mock_task_output = TaskOutput(
-        description="Mock description", raw_output="mocked output", agent="mocked agent"
-    )
-
->>>>>>> a3bdc09f
     # Because we are mocking execute_sync, we never hit the underlying _execute_core
     # which sets the output attribute of the task
     for task in tasks:
@@ -519,7 +507,6 @@
         agent=writer,
         context=[list_ideas, list_important_history],
     )
-<<<<<<< HEAD
 
     sequential_crew = Crew(
         agents=[researcher, writer],
@@ -532,20 +519,6 @@
         "**The Evolution of Artificial Intelligence: A Journey Through Milestones**"
     )
 
-=======
-
-    sequential_crew = Crew(
-        agents=[researcher, writer],
-        process=Process.sequential,
-        tasks=[list_ideas, list_important_history, write_article],
-    )
-
-    sequential_result = sequential_crew.kickoff()
-    assert sequential_result.raw_output().startswith(
-        "**The Evolution of Artificial Intelligence: A Journey Through Milestones**"
-    )
-
->>>>>>> a3bdc09f
 
 @pytest.mark.vcr(filter_headers=["authorization"])
 def test_hierarchical_async_task_execution_completion():
@@ -578,14 +551,9 @@
     )
 
     hierarchical_result = hierarchical_crew.kickoff()
-<<<<<<< HEAD
-    assert hierarchical_result.raw_output().startswith(
-        "The history of Artificial Intelligence (AI) is a fascinating journey that charts the evolution of human ingenuity and technological advancement."
-=======
 
     assert hierarchical_result.raw_output().startswith(
         "The history of artificial intelligence (AI) is a fascinating journey"
->>>>>>> a3bdc09f
     )
 
 
@@ -661,8 +629,8 @@
 
 
 @pytest.mark.vcr(filter_headers=["authorization"])
-<<<<<<< HEAD
-def test_crew_kickoff_for_each_full_ouput():
+@pytest.mark.asyncio
+async def test_crew_async_kickoff():
     inputs = [
         {"topic": "dog"},
         {"topic": "cat"},
@@ -682,13 +650,10 @@
     )
 
     crew = Crew(agents=[agent], tasks=[task], full_output=True)
-    results = crew.kickoff_for_each(inputs=inputs)
+    results = await crew.kickoff_for_each_async(inputs=inputs)
 
     assert len(results) == len(inputs)
     for result in results:
-        assert "usage_metrics" in result
-        assert isinstance(result["usage_metrics"], dict)
-
         # Assert that all required keys are in usage_metrics and their values are not None
         for key in [
             "total_tokens",
@@ -696,62 +661,9 @@
             "completion_tokens",
             "successful_requests",
         ]:
-            assert key in result["usage_metrics"]
-            assert result["usage_metrics"][key] > 0
-
-
-@pytest.mark.vcr(filter_headers=["authorization"])
-@pytest.mark.asyncio
-async def test_crew_async_kickoff_for_each_full_ouput():
-=======
-@pytest.mark.asyncio
-async def test_crew_async_kickoff():
->>>>>>> a3bdc09f
-    inputs = [
-        {"topic": "dog"},
-        {"topic": "cat"},
-        {"topic": "apple"},
-    ]
-
-    agent = Agent(
-        role="{topic} Researcher",
-        goal="Express hot takes on {topic}.",
-        backstory="You have a lot of experience with {topic}.",
-    )
-
-    task = Task(
-        description="Give me an analysis around {topic}.",
-        expected_output="1 bullet point about {topic} that's under 15 words.",
-        agent=agent,
-    )
-
-    crew = Crew(agents=[agent], tasks=[task], full_output=True)
-    results = await crew.kickoff_for_each_async(inputs=inputs)
-
-    assert len(results) == len(inputs)
-    for result in results:
-<<<<<<< HEAD
-        assert "usage_metrics" in result
-        assert isinstance(result["usage_metrics"], dict)
-
-=======
->>>>>>> a3bdc09f
-        # Assert that all required keys are in usage_metrics and their values are not None
-        for key in [
-            "total_tokens",
-            "prompt_tokens",
-            "completion_tokens",
-            "successful_requests",
-        ]:
-<<<<<<< HEAD
-            assert key in result["usage_metrics"]
-            # TODO: FIX THIS WHEN USAGE METRICS ARE RE-DONE
-            # assert result["usage_metrics"][key] > 0
-=======
             assert key in result.token_usage
             # TODO: FIX THIS WHEN USAGE METRICS ARE RE-DONE
             # assert result.token_usage[key] > 0
->>>>>>> a3bdc09f
 
 
 @pytest.mark.vcr(filter_headers=["authorization"])
@@ -834,13 +746,9 @@
         results = crew.kickoff_for_each(inputs=inputs)
 
     assert len(results) == 1
-<<<<<<< HEAD
-    assert results == expected_outputs
-=======
     print("RESULT:", results)
     for result in results:
         assert result == expected_outputs[0]
->>>>>>> a3bdc09f
 
 
 @pytest.mark.vcr(filter_headers=["authorization"])
