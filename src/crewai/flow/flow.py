import asyncio
import copy
import inspect
import logging
from typing import (
    Any,
    Callable,
    Dict,
    Generic,
    List,
    Optional,
    Set,
    Type,
    TypeVar,
    Union,
    cast,
)
from uuid import uuid4

from pydantic import BaseModel, Field, ValidationError

from crewai.flow.flow_visualizer import plot_flow
from crewai.flow.persistence.base import FlowPersistence
from crewai.flow.utils import get_possible_return_constants
from crewai.utilities.events.crewai_event_bus import crewai_event_bus
from crewai.utilities.events.flow_events import (
    FlowCreatedEvent,
    FlowFinishedEvent,
    FlowPlotEvent,
    FlowStartedEvent,
    MethodExecutionFailedEvent,
    MethodExecutionFinishedEvent,
    MethodExecutionStartedEvent,
)
from crewai.utilities.printer import Printer

logger = logging.getLogger(__name__)


class FlowState(BaseModel):
    """Base model for all flow states, ensuring each state has a unique ID."""

    id: str = Field(
        default_factory=lambda: str(uuid4()),
        description="Unique identifier for the flow state",
    )


# Type variables with explicit bounds
T = TypeVar(
    "T", bound=Union[Dict[str, Any], BaseModel]
)  # Generic flow state type parameter
StateT = TypeVar(
    "StateT", bound=Union[Dict[str, Any], BaseModel]
)  # State validation type parameter


def ensure_state_type(state: Any, expected_type: Type[StateT]) -> StateT:
    """Ensure state matches expected type with proper validation.

    Args:
        state: State instance to validate
        expected_type: Expected type for the state

    Returns:
        Validated state instance

    Raises:
        TypeError: If state doesn't match expected type
        ValueError: If state validation fails
    """
    """Ensure state matches expected type with proper validation.

    Args:
        state: State instance to validate
        expected_type: Expected type for the state

    Returns:
        Validated state instance

    Raises:
        TypeError: If state doesn't match expected type
        ValueError: If state validation fails
    """
    if expected_type is dict:
        if not isinstance(state, dict):
            raise TypeError(f"Expected dict, got {type(state).__name__}")
        return cast(StateT, state)
    if isinstance(expected_type, type) and issubclass(expected_type, BaseModel):
        if not isinstance(state, expected_type):
            raise TypeError(
                f"Expected {expected_type.__name__}, got {type(state).__name__}"
            )
        return cast(StateT, state)
    raise TypeError(f"Invalid expected_type: {expected_type}")


def start(condition: Optional[Union[str, dict, Callable]] = None) -> Callable:
    """
    Marks a method as a flow's starting point.

    This decorator designates a method as an entry point for the flow execution.
    It can optionally specify conditions that trigger the start based on other
    method executions.

    Parameters
    ----------
    condition : Optional[Union[str, dict, Callable]], optional
        Defines when the start method should execute. Can be:
        - str: Name of a method that triggers this start
        - dict: Contains "type" ("AND"/"OR") and "methods" (list of triggers)
        - Callable: A method reference that triggers this start
        Default is None, meaning unconditional start.

    Returns
    -------
    Callable
        A decorator function that marks the method as a flow start point.

    Raises
    ------
    ValueError
        If the condition format is invalid.

    Examples
    --------
    >>> @start()  # Unconditional start
    >>> def begin_flow(self):
    ...     pass

    >>> @start("method_name")  # Start after specific method
    >>> def conditional_start(self):
    ...     pass

    >>> @start(and_("method1", "method2"))  # Start after multiple methods
    >>> def complex_start(self):
    ...     pass
    """

    def decorator(func):
        func.__is_start_method__ = True
        if condition is not None:
            if isinstance(condition, str):
                func.__trigger_methods__ = [condition]
                func.__condition_type__ = "OR"
            elif (
                isinstance(condition, dict)
                and "type" in condition
                and "methods" in condition
            ):
                func.__trigger_methods__ = condition["methods"]
                func.__condition_type__ = condition["type"]
            elif callable(condition) and hasattr(condition, "__name__"):
                func.__trigger_methods__ = [condition.__name__]
                func.__condition_type__ = "OR"
            else:
                raise ValueError(
                    "Condition must be a method, string, or a result of or_() or and_()"
                )
        return func

    return decorator


def listen(condition: Union[str, dict, Callable]) -> Callable:
    """
    Creates a listener that executes when specified conditions are met.

    This decorator sets up a method to execute in response to other method
    executions in the flow. It supports both simple and complex triggering
    conditions.

    Parameters
    ----------
    condition : Union[str, dict, Callable]
        Specifies when the listener should execute. Can be:
        - str: Name of a method that triggers this listener
        - dict: Contains "type" ("AND"/"OR") and "methods" (list of triggers)
        - Callable: A method reference that triggers this listener

    Returns
    -------
    Callable
        A decorator function that sets up the method as a listener.

    Raises
    ------
    ValueError
        If the condition format is invalid.

    Examples
    --------
    >>> @listen("process_data")  # Listen to single method
    >>> def handle_processed_data(self):
    ...     pass

    >>> @listen(or_("success", "failure"))  # Listen to multiple methods
    >>> def handle_completion(self):
    ...     pass
    """

    def decorator(func):
        if isinstance(condition, str):
            func.__trigger_methods__ = [condition]
            func.__condition_type__ = "OR"
        elif (
            isinstance(condition, dict)
            and "type" in condition
            and "methods" in condition
        ):
            func.__trigger_methods__ = condition["methods"]
            func.__condition_type__ = condition["type"]
        elif callable(condition) and hasattr(condition, "__name__"):
            func.__trigger_methods__ = [condition.__name__]
            func.__condition_type__ = "OR"
        else:
            raise ValueError(
                "Condition must be a method, string, or a result of or_() or and_()"
            )
        return func

    return decorator


def router(condition: Union[str, dict, Callable]) -> Callable:
    """
    Creates a routing method that directs flow execution based on conditions.

    This decorator marks a method as a router, which can dynamically determine
    the next steps in the flow based on its return value. Routers are triggered
    by specified conditions and can return constants that determine which path
    the flow should take.

    Parameters
    ----------
    condition : Union[str, dict, Callable]
        Specifies when the router should execute. Can be:
        - str: Name of a method that triggers this router
        - dict: Contains "type" ("AND"/"OR") and "methods" (list of triggers)
        - Callable: A method reference that triggers this router

    Returns
    -------
    Callable
        A decorator function that sets up the method as a router.

    Raises
    ------
    ValueError
        If the condition format is invalid.

    Examples
    --------
    >>> @router("check_status")
    >>> def route_based_on_status(self):
    ...     if self.state.status == "success":
    ...         return SUCCESS
    ...     return FAILURE

    >>> @router(and_("validate", "process"))
    >>> def complex_routing(self):
    ...     if all([self.state.valid, self.state.processed]):
    ...         return CONTINUE
    ...     return STOP
    """

    def decorator(func):
        func.__is_router__ = True
        if isinstance(condition, str):
            func.__trigger_methods__ = [condition]
            func.__condition_type__ = "OR"
        elif (
            isinstance(condition, dict)
            and "type" in condition
            and "methods" in condition
        ):
            func.__trigger_methods__ = condition["methods"]
            func.__condition_type__ = condition["type"]
        elif callable(condition) and hasattr(condition, "__name__"):
            func.__trigger_methods__ = [condition.__name__]
            func.__condition_type__ = "OR"
        else:
            raise ValueError(
                "Condition must be a method, string, or a result of or_() or and_()"
            )
        return func

    return decorator


def or_(*conditions: Union[str, dict, Callable]) -> dict:
    """
    Combines multiple conditions with OR logic for flow control.

    Creates a condition that is satisfied when any of the specified conditions
    are met. This is used with @start, @listen, or @router decorators to create
    complex triggering conditions.

    Parameters
    ----------
    *conditions : Union[str, dict, Callable]
        Variable number of conditions that can be:
        - str: Method names
        - dict: Existing condition dictionaries
        - Callable: Method references

    Returns
    -------
    dict
        A condition dictionary with format:
        {"type": "OR", "methods": list_of_method_names}

    Raises
    ------
    ValueError
        If any condition is invalid.

    Examples
    --------
    >>> @listen(or_("success", "timeout"))
    >>> def handle_completion(self):
    ...     pass
    """
    methods = []
    for condition in conditions:
        if isinstance(condition, dict) and "methods" in condition:
            methods.extend(condition["methods"])
        elif isinstance(condition, str):
            methods.append(condition)
        elif callable(condition):
            methods.append(getattr(condition, "__name__", repr(condition)))
        else:
            raise ValueError("Invalid condition in or_()")
    return {"type": "OR", "methods": methods}


def and_(*conditions: Union[str, dict, Callable]) -> dict:
    """
    Combines multiple conditions with AND logic for flow control.

    Creates a condition that is satisfied only when all specified conditions
    are met. This is used with @start, @listen, or @router decorators to create
    complex triggering conditions.

    Parameters
    ----------
    *conditions : Union[str, dict, Callable]
        Variable number of conditions that can be:
        - str: Method names
        - dict: Existing condition dictionaries
        - Callable: Method references

    Returns
    -------
    dict
        A condition dictionary with format:
        {"type": "AND", "methods": list_of_method_names}

    Raises
    ------
    ValueError
        If any condition is invalid.

    Examples
    --------
    >>> @listen(and_("validated", "processed"))
    >>> def handle_complete_data(self):
    ...     pass
    """
    methods = []
    for condition in conditions:
        if isinstance(condition, dict) and "methods" in condition:
            methods.extend(condition["methods"])
        elif isinstance(condition, str):
            methods.append(condition)
        elif callable(condition):
            methods.append(getattr(condition, "__name__", repr(condition)))
        else:
            raise ValueError("Invalid condition in and_()")
    return {"type": "AND", "methods": methods}


class FlowMeta(type):
    def __new__(mcs, name, bases, dct):
        cls = super().__new__(mcs, name, bases, dct)

        start_methods = []
        listeners = {}
        router_paths = {}
        routers = set()

        for attr_name, attr_value in dct.items():
            # Check for any flow-related attributes
            if (
                hasattr(attr_value, "__is_flow_method__")
                or hasattr(attr_value, "__is_start_method__")
                or hasattr(attr_value, "__trigger_methods__")
                or hasattr(attr_value, "__is_router__")
            ):
                # Register start methods
                if hasattr(attr_value, "__is_start_method__"):
                    start_methods.append(attr_name)

                # Register listeners and routers
                if hasattr(attr_value, "__trigger_methods__"):
                    methods = attr_value.__trigger_methods__
                    condition_type = getattr(attr_value, "__condition_type__", "OR")
                    listeners[attr_name] = (condition_type, methods)

                    if (
                        hasattr(attr_value, "__is_router__")
                        and attr_value.__is_router__
                    ):
                        routers.add(attr_name)
                        possible_returns = get_possible_return_constants(attr_value)
                        if possible_returns:
                            router_paths[attr_name] = possible_returns

        setattr(cls, "_start_methods", start_methods)
        setattr(cls, "_listeners", listeners)
        setattr(cls, "_routers", routers)
        setattr(cls, "_router_paths", router_paths)

        return cls


class Flow(Generic[T], metaclass=FlowMeta):
    """Base class for all flows.

    Type parameter T must be either Dict[str, Any] or a subclass of BaseModel."""

    _printer = Printer()

    _start_methods: List[str] = []
    _listeners: Dict[str, tuple[str, List[str]]] = {}
    _routers: Set[str] = set()
    _router_paths: Dict[str, List[str]] = {}
    initial_state: Union[Type[T], T, None] = None

    def __class_getitem__(cls: Type["Flow"], item: Type[T]) -> Type["Flow"]:
        class _FlowGeneric(cls):  # type: ignore
            _initial_state_T = item  # type: ignore

        _FlowGeneric.__name__ = f"{cls.__name__}[{item.__name__}]"
        return _FlowGeneric

    def __init__(
        self,
        persistence: Optional[FlowPersistence] = None,
        **kwargs: Any,
    ) -> None:
        """Initialize a new Flow instance.

        Args:
            persistence: Optional persistence backend for storing flow states
            **kwargs: Additional state values to initialize or override
        """
        # Initialize basic instance attributes
        self._methods: Dict[str, Callable] = {}
        self._method_execution_counts: Dict[str, int] = {}
        self._pending_and_listeners: Dict[str, Set[str]] = {}
        self._method_outputs: List[Any] = []  # List to store all method outputs
        self._persistence: Optional[FlowPersistence] = persistence

        # Initialize state with initial values
        self._state = self._create_initial_state()

        # Apply any additional kwargs
        if kwargs:
            self._initialize_state(kwargs)

        crewai_event_bus.emit(
            self,
            FlowCreatedEvent(
                type="flow_created",
                flow_name=self.__class__.__name__,
            ),
        )

        # Register all flow-related methods
        for method_name in dir(self):
            if not method_name.startswith("_"):
                method = getattr(self, method_name)
                # Check for any flow-related attributes
                if (
                    hasattr(method, "__is_flow_method__")
                    or hasattr(method, "__is_start_method__")
                    or hasattr(method, "__trigger_methods__")
                    or hasattr(method, "__is_router__")
                ):
                    # Ensure method is bound to this instance
                    if not hasattr(method, "__self__"):
                        method = method.__get__(self, self.__class__)
                    self._methods[method_name] = method

    def _create_initial_state(self) -> T:
        """Create and initialize flow state with UUID and default values.

        Returns:
            New state instance with UUID and default values initialized

        Raises:
            ValueError: If structured state model lacks 'id' field
            TypeError: If state is neither BaseModel nor dictionary
        """
        # Handle case where initial_state is None but we have a type parameter
        if self.initial_state is None and hasattr(self, "_initial_state_T"):
            state_type = getattr(self, "_initial_state_T")
            if isinstance(state_type, type):
                if issubclass(state_type, FlowState):
                    # Create instance without id, then set it
                    instance = state_type()
                    if not hasattr(instance, "id"):
                        setattr(instance, "id", str(uuid4()))
                    return cast(T, instance)
                elif issubclass(state_type, BaseModel):
                    # Create a new type that includes the ID field
                    class StateWithId(state_type, FlowState):  # type: ignore
                        pass

                    instance = StateWithId()
                    if not hasattr(instance, "id"):
                        setattr(instance, "id", str(uuid4()))
                    return cast(T, instance)
                elif state_type is dict:
                    return cast(T, {"id": str(uuid4())})

        # Handle case where no initial state is provided
        if self.initial_state is None:
            return cast(T, {"id": str(uuid4())})

        # Handle case where initial_state is a type (class)
        if isinstance(self.initial_state, type):
            if issubclass(self.initial_state, FlowState):
                return cast(T, self.initial_state())  # Uses model defaults
            elif issubclass(self.initial_state, BaseModel):
                # Validate that the model has an id field
                model_fields = getattr(self.initial_state, "model_fields", None)
                if not model_fields or "id" not in model_fields:
                    raise ValueError("Flow state model must have an 'id' field")
                return cast(T, self.initial_state())  # Uses model defaults
            elif self.initial_state is dict:
                return cast(T, {"id": str(uuid4())})

        # Handle dictionary instance case
        if isinstance(self.initial_state, dict):
            new_state = dict(self.initial_state)  # Copy to avoid mutations
            if "id" not in new_state:
                new_state["id"] = str(uuid4())
            return cast(T, new_state)

        # Handle BaseModel instance case
        if isinstance(self.initial_state, BaseModel):
            model = cast(BaseModel, self.initial_state)
            if not hasattr(model, "id"):
                raise ValueError("Flow state model must have an 'id' field")

            # Create new instance with same values to avoid mutations
            if hasattr(model, "model_dump"):
                # Pydantic v2
                state_dict = model.model_dump()
            elif hasattr(model, "dict"):
                # Pydantic v1
                state_dict = model.dict()
            else:
                # Fallback for other BaseModel implementations
                state_dict = {
                    k: v for k, v in model.__dict__.items() if not k.startswith("_")
                }

            # Create new instance of the same class
            model_class = type(model)
            return cast(T, model_class(**state_dict))
        raise TypeError(
            f"Initial state must be dict or BaseModel, got {type(self.initial_state)}"
        )

    def _copy_state(self) -> T:
        return copy.deepcopy(self._state)

    @property
    def state(self) -> T:
        return self._state

    @property
    def method_outputs(self) -> List[Any]:
        """Returns the list of all outputs from executed methods."""
        return self._method_outputs

    @property
    def flow_id(self) -> str:
        """Returns the unique identifier of this flow instance.

        This property provides a consistent way to access the flow's unique identifier
        regardless of the underlying state implementation (dict or BaseModel).

        Returns:
            str: The flow's unique identifier, or an empty string if not found

        Note:
            This property safely handles both dictionary and BaseModel state types,
            returning an empty string if the ID cannot be retrieved rather than raising
            an exception.

        Example:
            ```python
            flow = MyFlow()
            print(f"Current flow ID: {flow.flow_id}")  # Safely get flow ID
            ```
        """
        try:
            if not hasattr(self, "_state"):
                return ""

            if isinstance(self._state, dict):
                return str(self._state.get("id", ""))
            elif isinstance(self._state, BaseModel):
                return str(getattr(self._state, "id", ""))
            return ""
        except (AttributeError, TypeError):
            return ""  # Safely handle any unexpected attribute access issues

    def _initialize_state(self, inputs: Dict[str, Any]) -> None:
        """Initialize or update flow state with new inputs.

        Args:
            inputs: Dictionary of state values to set/update

        Raises:
            ValueError: If validation fails for structured state
            TypeError: If state is neither BaseModel nor dictionary
        """
        if isinstance(self._state, dict):
            # For dict states, preserve existing fields unless overridden
            current_id = self._state.get("id")
            # Only update specified fields
            for k, v in inputs.items():
                self._state[k] = v
            # Ensure ID is preserved or generated
            if current_id:
                self._state["id"] = current_id
            elif "id" not in self._state:
                self._state["id"] = str(uuid4())
        elif isinstance(self._state, BaseModel):
            # For BaseModel states, preserve existing fields unless overridden
            try:
                model = cast(BaseModel, self._state)
                # Get current state as dict
                if hasattr(model, "model_dump"):
                    current_state = model.model_dump()
                elif hasattr(model, "dict"):
                    current_state = model.dict()
                else:
                    current_state = {
                        k: v for k, v in model.__dict__.items() if not k.startswith("_")
                    }

                # Create new state with preserved fields and updates
                new_state = {**current_state, **inputs}

                # Create new instance with merged state
                model_class = type(model)
                if hasattr(model_class, "model_validate"):
                    # Pydantic v2
                    self._state = cast(T, model_class.model_validate(new_state))
                elif hasattr(model_class, "parse_obj"):
                    # Pydantic v1
                    self._state = cast(T, model_class.parse_obj(new_state))
                else:
                    # Fallback for other BaseModel implementations
                    self._state = cast(T, model_class(**new_state))
            except ValidationError as e:
                raise ValueError(f"Invalid inputs for structured state: {e}") from e
        else:
            raise TypeError("State must be a BaseModel instance or a dictionary.")

    def _restore_state(self, stored_state: Dict[str, Any]) -> None:
        """Restore flow state from persistence.

        Args:
            stored_state: Previously stored state to restore

        Raises:
            ValueError: If validation fails for structured state
            TypeError: If state is neither BaseModel nor dictionary
        """
        # When restoring from persistence, use the stored ID
        stored_id = stored_state.get("id")
        if not stored_id:
            raise ValueError("Stored state must have an 'id' field")

        if isinstance(self._state, dict):
            # For dict states, update all fields from stored state
            self._state.clear()
            self._state.update(stored_state)
        elif isinstance(self._state, BaseModel):
            # For BaseModel states, create new instance with stored values
            model = cast(BaseModel, self._state)
            if hasattr(model, "model_validate"):
                # Pydantic v2
                self._state = cast(T, type(model).model_validate(stored_state))
            elif hasattr(model, "parse_obj"):
                # Pydantic v1
                self._state = cast(T, type(model).parse_obj(stored_state))
            else:
                # Fallback for other BaseModel implementations
                self._state = cast(T, type(model)(**stored_state))
        else:
            raise TypeError(f"State must be dict or BaseModel, got {type(self._state)}")

    def kickoff(self, inputs: Optional[Dict[str, Any]] = None) -> Any:
        """
        Start the flow execution in a synchronous context.

        This method wraps kickoff_async so that all state initialization and event
        emission is handled in the asynchronous method.
        """

        async def run_flow():
            return await self.kickoff_async(inputs)

        return asyncio.run(run_flow())

    @init_flow_main_trace
    async def kickoff_async(self, inputs: Optional[Dict[str, Any]] = None) -> Any:
        """
        Start the flow execution asynchronously.

        This method performs state restoration (if an 'id' is provided and persistence is available)
        and updates the flow state with any additional inputs. It then emits the FlowStartedEvent,
        logs the flow startup, and executes all start methods. Once completed, it emits the
        FlowFinishedEvent and returns the final output.

        Args:
            inputs: Optional dictionary containing input values and/or a state ID for restoration.

        Returns:
            The final output from the flow, which is the result of the last executed method.
        """
        if inputs:
            # Override the id in the state if it exists in inputs
            if "id" in inputs:
                if isinstance(self._state, dict):
                    self._state["id"] = inputs["id"]
                elif isinstance(self._state, BaseModel):
                    setattr(self._state, "id", inputs["id"])

            # If persistence is enabled, attempt to restore the stored state using the provided id.
            if "id" in inputs and self._persistence is not None:
                restore_uuid = inputs["id"]
                stored_state = self._persistence.load_state(restore_uuid)
                if stored_state:
                    self._log_flow_event(
                        f"Loading flow state from memory for UUID: {restore_uuid}",
                        color="yellow",
                    )
                    self._restore_state(stored_state)
                else:
                    self._log_flow_event(
                        f"No flow state found for UUID: {restore_uuid}", color="red"
                    )

            # Update state with any additional inputs (ignoring the 'id' key)
            filtered_inputs = {k: v for k, v in inputs.items() if k != "id"}
            if filtered_inputs:
                self._initialize_state(filtered_inputs)

        # Emit FlowStartedEvent and log the start of the flow.
        crewai_event_bus.emit(
            self,
            FlowStartedEvent(
                type="flow_started",
                flow_name=self.__class__.__name__,
                inputs=inputs,
            ),
        )
        self._log_flow_event(
            f"Flow started with ID: {self.flow_id}", color="bold_magenta"
        )

<<<<<<< HEAD
        if inputs is not None and "id" not in inputs:
            self._initialize_state(inputs)

        return asyncio.run(self.kickoff_async())

    async def kickoff_async(self, inputs: Optional[Dict[str, Any]] = None) -> Any:
=======
>>>>>>> 8a758479
        if not self._start_methods:
            raise ValueError("No start method defined")

        # Execute all start methods concurrently.
        tasks = [
            self._execute_start_method(start_method)
            for start_method in self._start_methods
        ]
        await asyncio.gather(*tasks)
        final_output = self._method_outputs[-1] if self._method_outputs else None

        # Emit FlowFinishedEvent after all processing is complete.
        crewai_event_bus.emit(
            self,
            FlowFinishedEvent(
                type="flow_finished",
                flow_name=self.__class__.__name__,
                result=final_output,
            ),
        )
        return final_output

    async def _execute_start_method(self, start_method_name: str) -> None:
        """
        Executes a flow's start method and its triggered listeners.

        This internal method handles the execution of methods marked with @start
        decorator and manages the subsequent chain of listener executions.

        Parameters
        ----------
        start_method_name : str
            The name of the start method to execute.

        Notes
        -----
        - Executes the start method and captures its result
        - Triggers execution of any listeners waiting on this start method
        - Part of the flow's initialization sequence
        """
        result = await self._execute_method(
            start_method_name, self._methods[start_method_name]
        )
        await self._execute_listeners(start_method_name, result)

    async def _execute_method(
        self, method_name: str, method: Callable, *args: Any, **kwargs: Any
    ) -> Any:
        try:
            dumped_params = {f"_{i}": arg for i, arg in enumerate(args)} | (
                kwargs or {}
            )
            crewai_event_bus.emit(
                self,
                MethodExecutionStartedEvent(
                    type="method_execution_started",
                    method_name=method_name,
                    flow_name=self.__class__.__name__,
                    params=dumped_params,
                    state=self._copy_state(),
                ),
            )

            result = (
                await method(*args, **kwargs)
                if asyncio.iscoroutinefunction(method)
                else method(*args, **kwargs)
            )

            self._method_outputs.append(result)
            self._method_execution_counts[method_name] = (
                self._method_execution_counts.get(method_name, 0) + 1
            )

            crewai_event_bus.emit(
                self,
                MethodExecutionFinishedEvent(
                    type="method_execution_finished",
                    method_name=method_name,
                    flow_name=self.__class__.__name__,
                    state=self._copy_state(),
                    result=result,
                ),
            )

            return result
        except Exception as e:
            crewai_event_bus.emit(
                self,
                MethodExecutionFailedEvent(
                    type="method_execution_failed",
                    method_name=method_name,
                    flow_name=self.__class__.__name__,
                    error=e,
                ),
            )
            raise e

    async def _execute_listeners(self, trigger_method: str, result: Any) -> None:
        """
        Executes all listeners and routers triggered by a method completion.

        This internal method manages the execution flow by:
        1. First executing all triggered routers sequentially
        2. Then executing all triggered listeners in parallel

        Parameters
        ----------
        trigger_method : str
            The name of the method that triggered these listeners.
        result : Any
            The result from the triggering method, passed to listeners
            that accept parameters.

        Notes
        -----
        - Routers are executed sequentially to maintain flow control
        - Each router's result becomes the new trigger_method
        - Normal listeners are executed in parallel for efficiency
        - Listeners can receive the trigger method's result as a parameter
        """
        # First, handle routers repeatedly until no router triggers anymore
        while True:
            routers_triggered = self._find_triggered_methods(
                trigger_method, router_only=True
            )
            if not routers_triggered:
                break
            for router_name in routers_triggered:
                await self._execute_single_listener(router_name, result)
                # After executing router, the router's result is the path
                # The last router executed sets the trigger_method
                # The router result is the last element in self._method_outputs
                trigger_method = self._method_outputs[-1]

        # Now that no more routers are triggered by current trigger_method,
        # execute normal listeners
        listeners_triggered = self._find_triggered_methods(
            trigger_method, router_only=False
        )
        if listeners_triggered:
            tasks = [
                self._execute_single_listener(listener_name, result)
                for listener_name in listeners_triggered
            ]
            await asyncio.gather(*tasks)

    def _find_triggered_methods(
        self, trigger_method: str, router_only: bool
    ) -> List[str]:
        """
        Finds all methods that should be triggered based on conditions.

        This internal method evaluates both OR and AND conditions to determine
        which methods should be executed next in the flow.

        Parameters
        ----------
        trigger_method : str
            The name of the method that just completed execution.
        router_only : bool
            If True, only consider router methods.
            If False, only consider non-router methods.

        Returns
        -------
        List[str]
            Names of methods that should be triggered.

        Notes
        -----
        - Handles both OR and AND conditions:
          * OR: Triggers if any condition is met
          * AND: Triggers only when all conditions are met
        - Maintains state for AND conditions using _pending_and_listeners
        - Separates router and normal listener evaluation
        """
        triggered = []
        for listener_name, (condition_type, methods) in self._listeners.items():
            is_router = listener_name in self._routers

            if router_only != is_router:
                continue

            if condition_type == "OR":
                # If the trigger_method matches any in methods, run this
                if trigger_method in methods:
                    triggered.append(listener_name)
            elif condition_type == "AND":
                # Initialize pending methods for this listener if not already done
                if listener_name not in self._pending_and_listeners:
                    self._pending_and_listeners[listener_name] = set(methods)
                # Remove the trigger method from pending methods
                if trigger_method in self._pending_and_listeners[listener_name]:
                    self._pending_and_listeners[listener_name].discard(trigger_method)

                if not self._pending_and_listeners[listener_name]:
                    # All required methods have been executed
                    triggered.append(listener_name)
                    # Reset pending methods for this listener
                    self._pending_and_listeners.pop(listener_name, None)

        return triggered

    async def _execute_single_listener(self, listener_name: str, result: Any) -> None:
        """
        Executes a single listener method with proper event handling.

        This internal method manages the execution of an individual listener,
        including parameter inspection, event emission, and error handling.

        Parameters
        ----------
        listener_name : str
            The name of the listener method to execute.
        result : Any
            The result from the triggering method, which may be passed
            to the listener if it accepts parameters.

        Notes
        -----
        - Inspects method signature to determine if it accepts the trigger result
        - Emits events for method execution start and finish
        - Handles errors gracefully with detailed logging
        - Recursively triggers listeners of this listener
        - Supports both parameterized and parameter-less listeners

        Error Handling
        -------------
        Catches and logs any exceptions during execution, preventing
        individual listener failures from breaking the entire flow.
        """
        try:
            method = self._methods[listener_name]

            sig = inspect.signature(method)
            params = list(sig.parameters.values())
            method_params = [p for p in params if p.name != "self"]

            if method_params:
                listener_result = await self._execute_method(
                    listener_name, method, result
                )
            else:
                listener_result = await self._execute_method(listener_name, method)

            # Execute listeners (and possibly routers) of this listener
            await self._execute_listeners(listener_name, listener_result)

        except Exception as e:
            print(
                f"[Flow._execute_single_listener] Error in method {listener_name}: {e}"
            )
            import traceback

            traceback.print_exc()

    def _log_flow_event(
        self, message: str, color: str = "yellow", level: str = "info"
    ) -> None:
        """Centralized logging method for flow events.

        This method provides a consistent interface for logging flow-related events,
        combining both console output with colors and proper logging levels.

        Args:
            message: The message to log
            color: Color to use for console output (default: yellow)
                  Available colors: purple, red, bold_green, bold_purple,
                  bold_blue, yellow, yellow
            level: Log level to use (default: info)
                  Supported levels: info, warning

        Note:
            This method uses the Printer utility for colored console output
            and the standard logging module for log level support.
        """
        self._printer.print(message, color=color)
        if level == "info":
            logger.info(message)
        elif level == "warning":
            logger.warning(message)

    def plot(self, filename: str = "crewai_flow") -> None:
        crewai_event_bus.emit(
            self,
            FlowPlotEvent(
                type="flow_plot",
                flow_name=self.__class__.__name__,
            ),
        )
        plot_flow(self, filename)<|MERGE_RESOLUTION|>--- conflicted
+++ resolved
@@ -778,15 +778,12 @@
             f"Flow started with ID: {self.flow_id}", color="bold_magenta"
         )
 
-<<<<<<< HEAD
         if inputs is not None and "id" not in inputs:
             self._initialize_state(inputs)
 
         return asyncio.run(self.kickoff_async())
 
     async def kickoff_async(self, inputs: Optional[Dict[str, Any]] = None) -> Any:
-=======
->>>>>>> 8a758479
         if not self._start_methods:
             raise ValueError("No start method defined")
 
