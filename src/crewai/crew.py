--- conflicted
+++ resolved
@@ -26,13 +26,10 @@
 from crewai.telemetry import Telemetry
 from crewai.tools.agent_tools import AgentTools
 from crewai.utilities import I18N, FileHandler, Logger, RPMController
-<<<<<<< HEAD
 try:
   import agentops
 except ImportError:
   agentops = None
-=======
->>>>>>> 34e3dd24
 
 
 class Crew(BaseModel):
@@ -242,13 +239,9 @@
         self._interpolate_inputs(inputs)
         self._set_tasks_callbacks()
 
-<<<<<<< HEAD
-        i18n = I18N(language=self.language, language_file=self.language_file)
+        i18n = I18N(prompt_file=self.prompt_file)
         agentops.set_parent_key("daebe730-f54d-4af5-98df-e6946fb76d13")
         agentops.add_tags(['crewai'])
-=======
-        i18n = I18N(prompt_file=self.prompt_file)
->>>>>>> 34e3dd24
 
         for agent in self.agents:
             agent.i18n = i18n
@@ -385,11 +378,8 @@
     def _finish_execution(self, output) -> None:
         if self.max_rpm:
             self._rpm_controller.stop_rpm_counter()
-<<<<<<< HEAD
         if agentops:
             agentops.end_session(end_state="Success", end_state_reason="Finished Execution")
-=======
->>>>>>> 34e3dd24
         self._telemetry.end_crew(self, output)
 
     def __repr__(self):
